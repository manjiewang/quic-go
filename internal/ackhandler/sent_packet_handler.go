package ackhandler

import (
	"errors"
	"fmt"
	"math"
	"time"

	"os"

	"log"

	"strings"

	"github.com/lucas-clemente/quic-go/internal/congestion"
	"github.com/lucas-clemente/quic-go/internal/protocol"
	"github.com/lucas-clemente/quic-go/internal/qerr"
	"github.com/lucas-clemente/quic-go/internal/utils"
	"github.com/lucas-clemente/quic-go/internal/wire"
)

const (
	// Maximum reordering in time space before time based loss detection considers a packet lost.
	// Specified as an RTT multiplier.
	timeThreshold = 9.0 / 8
)

type packetNumberSpace struct {
	history *sentPacketHistory
	pns     *packetNumberGenerator

	largestAcked protocol.PacketNumber
	largestSent  protocol.PacketNumber
}

func newPacketNumberSpace(initialPN protocol.PacketNumber) *packetNumberSpace {
	return &packetNumberSpace{
		history:      newSentPacketHistory(),
		pns:          newPacketNumberGenerator(initialPN, protocol.SkipPacketAveragePeriodLength),
		largestSent:  protocol.InvalidPacketNumber,
		largestAcked: protocol.InvalidPacketNumber,
	}
}

type sentPacketHandler struct {
	lastSentAckElicitingPacketTime time.Time // only applies to the application-data packet number space
	lastSentCryptoPacketTime       time.Time

	nextSendTime time.Time

	initialPackets   *packetNumberSpace
	handshakePackets *packetNumberSpace
	oneRTTPackets    *packetNumberSpace

	// lowestNotConfirmedAcked is the lowest packet number that we sent an ACK for, but haven't received confirmation, that this ACK actually arrived
	// example: we send an ACK for packets 90-100 with packet number 20
	// once we receive an ACK from the peer for packet 20, the lowestNotConfirmedAcked is 101
	// Only applies to the application-data packet number space.
	lowestNotConfirmedAcked protocol.PacketNumber

	retransmissionQueue []*Packet

	bytesInFlight protocol.ByteCount

	congestion congestion.SendAlgorithmWithDebugInfos
	rttStats   *congestion.RTTStats

	handshakeComplete bool
	maxAckDelay       time.Duration

	// The number of times the crypto packets have been retransmitted without receiving an ack.
	cryptoCount uint32
	// The number of times a PTO has been sent without receiving an ack.
	ptoCount uint32
	// The number of PTO probe packets that should be sent.
	// Only applies to the application-data packet number space.
	numProbesToSend int

	// The time at which the next packet will be considered lost based on early transmit or exceeding the reordering window in time.
	lossTime time.Time

	// The alarm timeout
	alarm time.Time

	logger utils.Logger
}

// NewSentPacketHandler creates a new sentPacketHandler
func NewSentPacketHandler(
	initialPacketNumber protocol.PacketNumber,
	rttStats *congestion.RTTStats,
	logger utils.Logger,
) SentPacketHandler {
<<<<<<< HEAD
	handler := &sentPacketHandler{
=======
	congestion := congestion.NewCubicSender(
		congestion.DefaultClock{},
		rttStats,
		true, // use Reno
		protocol.InitialCongestionWindow,
		protocol.DefaultMaxCongestionWindow,
	)

	return &sentPacketHandler{
>>>>>>> 8afed81c
		initialPackets:   newPacketNumberSpace(initialPacketNumber),
		handshakePackets: newPacketNumberSpace(0),
		oneRTTPackets:    newPacketNumberSpace(0),
		rttStats:         rttStats,
		logger:           logger,
	}

	var cc congestion.SendAlgorithm
	if strings.Contains(os.Getenv("GODEBUG"), "bbr=1") {
		log.Printf("quic-go: bbr is enabled.")
		cc = congestion.NewBBRSender(congestion.DefaultClock{},
			rttStats,
			protocol.InitialCongestionWindow,
			protocol.DefaultBBRMaxCongestionWindow,
			func() protocol.ByteCount {
				return handler.bytesInFlight
			},
		)
	} else {
		cc = congestion.NewCubicSender(
			congestion.DefaultClock{},
			rttStats,
			false, /* don't use reno since chromium doesn't (why?) */
			protocol.InitialCongestionWindow,
			protocol.DefaultMaxCongestionWindow,
		)
	}

	handler.congestion = cc
	return handler

}

func (h *sentPacketHandler) SetHandshakeComplete() {
	h.logger.Debugf("Handshake complete. Discarding all outstanding crypto packets.")
	var queue []*Packet
	for _, packet := range h.retransmissionQueue {
		if packet.EncryptionLevel == protocol.Encryption1RTT {
			queue = append(queue, packet)
		}
	}
	for _, pnSpace := range []*packetNumberSpace{h.initialPackets, h.handshakePackets} {
		var cryptoPackets []*Packet
		pnSpace.history.Iterate(func(p *Packet) (bool, error) {
			cryptoPackets = append(cryptoPackets, p)
			return true, nil
		})
		for _, p := range cryptoPackets {
			pnSpace.history.Remove(p.PacketNumber)
		}
	}
	h.retransmissionQueue = queue
	h.handshakeComplete = true
}

func (h *sentPacketHandler) SetMaxAckDelay(mad time.Duration) {
	h.maxAckDelay = mad
}

func (h *sentPacketHandler) SentPacket(packet *Packet) {
	if isAckEliciting := h.sentPacketImpl(packet); isAckEliciting {
		h.getPacketNumberSpace(packet.EncryptionLevel).history.SentPacket(packet)
		h.updateLossDetectionAlarm()
	}
}

func (h *sentPacketHandler) SentPacketsAsRetransmission(packets []*Packet, retransmissionOf protocol.PacketNumber) {
	var p []*Packet
	for _, packet := range packets {
		if isAckEliciting := h.sentPacketImpl(packet); isAckEliciting {
			p = append(p, packet)
		}
	}
	h.getPacketNumberSpace(p[0].EncryptionLevel).history.SentPacketsAsRetransmission(p, retransmissionOf)
	h.updateLossDetectionAlarm()
}

func (h *sentPacketHandler) getPacketNumberSpace(encLevel protocol.EncryptionLevel) *packetNumberSpace {
	switch encLevel {
	case protocol.EncryptionInitial:
		return h.initialPackets
	case protocol.EncryptionHandshake:
		return h.handshakePackets
	case protocol.Encryption1RTT:
		return h.oneRTTPackets
	default:
		panic("invalid packet number space")
	}
}

func (h *sentPacketHandler) sentPacketImpl(packet *Packet) bool /* is ack-eliciting */ {
	pnSpace := h.getPacketNumberSpace(packet.EncryptionLevel)

	if h.logger.Debug() {
		for p := utils.MaxPacketNumber(0, pnSpace.largestSent+1); p < packet.PacketNumber; p++ {
			h.logger.Debugf("Skipping packet number %#x", p)
		}
	}

	pnSpace.largestSent = packet.PacketNumber

	packet.largestAcked = protocol.InvalidPacketNumber
	if packet.Ack != nil {
		packet.largestAcked = packet.Ack.LargestAcked()
	}
	packet.Ack = nil // no need to save the ACK

	isAckEliciting := len(packet.Frames) > 0

	if isAckEliciting {
		if packet.EncryptionLevel != protocol.Encryption1RTT {
			h.lastSentCryptoPacketTime = packet.SendTime
		}
		h.lastSentAckElicitingPacketTime = packet.SendTime
		packet.includedInBytesInFlight = true
		h.bytesInFlight += packet.Length
		packet.canBeRetransmitted = true
		if h.numProbesToSend > 0 {
			h.numProbesToSend--
		}
	}
	h.congestion.OnPacketSent(packet.SendTime, h.bytesInFlight, packet.PacketNumber, packet.Length, isAckEliciting)

	h.nextSendTime = utils.MaxTime(h.nextSendTime, packet.SendTime).Add(h.congestion.TimeUntilSend(h.bytesInFlight))
	return isAckEliciting
}

func (h *sentPacketHandler) ReceivedAck(ackFrame *wire.AckFrame, withPacketNumber protocol.PacketNumber, encLevel protocol.EncryptionLevel, rcvTime time.Time) error {
	pnSpace := h.getPacketNumberSpace(encLevel)

	largestAcked := ackFrame.LargestAcked()
	if largestAcked > pnSpace.largestSent {
		return qerr.Error(qerr.ProtocolViolation, "Received ACK for an unsent packet")
	}

	pnSpace.largestAcked = utils.MaxPacketNumber(pnSpace.largestAcked, largestAcked)

	if !pnSpace.pns.Validate(ackFrame) {
		return qerr.Error(qerr.ProtocolViolation, "Received an ACK for a skipped packet number")
	}

	// maybe update the RTT
	if p := pnSpace.history.GetPacket(ackFrame.LargestAcked()); p != nil {
		// don't use the ack delay for Initial and Handshake packets
		var ackDelay time.Duration
		if encLevel == protocol.Encryption1RTT {
			ackDelay = utils.MinDuration(ackFrame.DelayTime, h.maxAckDelay)
		}
		h.rttStats.UpdateRTT(rcvTime.Sub(p.SendTime), ackDelay, rcvTime)
		if h.logger.Debug() {
			h.logger.Debugf("\tupdated RTT: %s (σ: %s)", h.rttStats.SmoothedRTT(), h.rttStats.MeanDeviation())
		}
		h.congestion.MaybeExitSlowStart()
	}

	ackedPackets, err := h.determineNewlyAckedPackets(ackFrame, encLevel)
	if err != nil {
		return err
	}
	if len(ackedPackets) == 0 {
		return nil
	}

	// has impled CongestionEvent interface.
	congestionEventHandler, hasCongestionEvent := h.congestion.(congestion.CongestionEvent)
	var ackedPacketsForEvent, lostPacketsForEvent []*protocol.Packet

	priorInFlight := h.bytesInFlight
	for _, p := range ackedPackets {
		if p.largestAcked != protocol.InvalidPacketNumber && encLevel == protocol.Encryption1RTT {
			h.lowestNotConfirmedAcked = utils.MaxPacketNumber(h.lowestNotConfirmedAcked, p.largestAcked+1)
		}
		if err := h.onPacketAcked(p, rcvTime); err != nil {
			return err
		}
		if p.includedInBytesInFlight {
			if hasCongestionEvent {
				ackedPacketsForEvent = append(ackedPacketsForEvent, p.ToPacket())
			} else {
				h.congestion.OnPacketAcked(p.PacketNumber, p.Length, priorInFlight, rcvTime)
			}
		}
	}

	lostPackets, err := h.detectLostPackets(rcvTime, encLevel, priorInFlight)
	if hasCongestionEvent {
		if lostPackets != nil {
			lostPacketsForEvent := make([]*protocol.Packet, len(lostPackets))
			for idx, p := range lostPackets {
				lostPacketsForEvent[idx] = p.ToPacket()
			}
		}
		congestionEventHandler.OnCongestionEvent(priorInFlight, rcvTime, ackedPacketsForEvent, lostPacketsForEvent)
	}

	if err != nil {
		return err
	}

	h.ptoCount = 0
	h.cryptoCount = 0
	h.numProbesToSend = 0

	h.updateLossDetectionAlarm()
	return nil
}

func (h *sentPacketHandler) GetLowestPacketNotConfirmedAcked() protocol.PacketNumber {
	return h.lowestNotConfirmedAcked
}

func (h *sentPacketHandler) determineNewlyAckedPackets(
	ackFrame *wire.AckFrame,
	encLevel protocol.EncryptionLevel,
) ([]*Packet, error) {
	pnSpace := h.getPacketNumberSpace(encLevel)
	var ackedPackets []*Packet
	ackRangeIndex := 0
	lowestAcked := ackFrame.LowestAcked()
	largestAcked := ackFrame.LargestAcked()
	err := pnSpace.history.Iterate(func(p *Packet) (bool, error) {
		// Ignore packets below the lowest acked
		if p.PacketNumber < lowestAcked {
			return true, nil
		}
		// Break after largest acked is reached
		if p.PacketNumber > largestAcked {
			return false, nil
		}

		if ackFrame.HasMissingRanges() {
			ackRange := ackFrame.AckRanges[len(ackFrame.AckRanges)-1-ackRangeIndex]

			for p.PacketNumber > ackRange.Largest && ackRangeIndex < len(ackFrame.AckRanges)-1 {
				ackRangeIndex++
				ackRange = ackFrame.AckRanges[len(ackFrame.AckRanges)-1-ackRangeIndex]
			}

			if p.PacketNumber >= ackRange.Smallest { // packet i contained in ACK range
				if p.PacketNumber > ackRange.Largest {
					return false, fmt.Errorf("BUG: ackhandler would have acked wrong packet 0x%x, while evaluating range 0x%x -> 0x%x", p.PacketNumber, ackRange.Smallest, ackRange.Largest)
				}
				ackedPackets = append(ackedPackets, p)
			}
		} else {
			ackedPackets = append(ackedPackets, p)
		}
		return true, nil
	})
	if h.logger.Debug() && len(ackedPackets) > 0 {
		pns := make([]protocol.PacketNumber, len(ackedPackets))
		for i, p := range ackedPackets {
			pns[i] = p.PacketNumber
		}
		h.logger.Debugf("\tnewly acked packets (%d): %#x", len(pns), pns)
	}
	return ackedPackets, err
}

func (h *sentPacketHandler) hasOutstandingCryptoPackets() bool {
	return h.initialPackets.history.HasOutstandingPackets() || h.handshakePackets.history.HasOutstandingPackets()
}

func (h *sentPacketHandler) hasOutstandingPackets() bool {
	return h.oneRTTPackets.history.HasOutstandingPackets() || h.hasOutstandingCryptoPackets()
}

func (h *sentPacketHandler) updateLossDetectionAlarm() {
	// Cancel the alarm if no packets are outstanding
	if !h.hasOutstandingPackets() {
		h.alarm = time.Time{}
		return
	}

	if h.hasOutstandingCryptoPackets() {
		h.alarm = h.lastSentCryptoPacketTime.Add(h.computeCryptoTimeout())
	} else if !h.lossTime.IsZero() {
		// Early retransmit timer or time loss detection.
		h.alarm = h.lossTime
	} else { // PTO alarm
		h.alarm = h.lastSentAckElicitingPacketTime.Add(h.computePTOTimeout())
	}
}

func (h *sentPacketHandler) detectLostPackets(
	now time.Time,
	encLevel protocol.EncryptionLevel,
	priorInFlight protocol.ByteCount,
) ([]*Packet, error) {
	if encLevel == protocol.Encryption1RTT {
		h.lossTime = time.Time{}
	}
	pnSpace := h.getPacketNumberSpace(encLevel)

	maxRTT := float64(utils.MaxDuration(h.rttStats.LatestRTT(), h.rttStats.SmoothedRTT()))
	lossDelay := time.Duration(timeThreshold * maxRTT)

	// Minimum time of granularity before packets are deemed lost.
	lossDelay = utils.MaxDuration(lossDelay, protocol.TimerGranularity)

	var lostPackets []*Packet
	pnSpace.history.Iterate(func(packet *Packet) (bool, error) {
		if packet.PacketNumber > pnSpace.largestAcked {
			return false, nil
		}

		timeSinceSent := now.Sub(packet.SendTime)
		if timeSinceSent > lossDelay {
			lostPackets = append(lostPackets, packet)
		} else if h.lossTime.IsZero() && encLevel == protocol.Encryption1RTT {
			if h.logger.Debug() {
				h.logger.Debugf("\tsetting loss timer for packet %#x to %s (in %s)", packet.PacketNumber, lossDelay, lossDelay-timeSinceSent)
			}
			// Note: This conditional is only entered once per call
			h.lossTime = now.Add(lossDelay - timeSinceSent)
		}
		return true, nil
	})

	if h.logger.Debug() && len(lostPackets) > 0 {
		pns := make([]protocol.PacketNumber, len(lostPackets))
		for i, p := range lostPackets {
			pns[i] = p.PacketNumber
		}
		h.logger.Debugf("\tlost packets (%d): %#x", len(pns), pns)
	}

	// has impled CongestionEvent interface.
	_, hasCongestionEvent := h.congestion.(congestion.CongestionEvent)

	for _, p := range lostPackets {
		// the bytes in flight need to be reduced no matter if this packet will be retransmitted
		if p.includedInBytesInFlight {
			h.bytesInFlight -= p.Length
			if !hasCongestionEvent {
				h.congestion.OnPacketLost(p.PacketNumber, p.Length, priorInFlight)
			}
		}
		if p.canBeRetransmitted {
			// queue the packet for retransmission, and report the loss to the congestion controller
			if err := h.queuePacketForRetransmission(p, pnSpace); err != nil {
				return nil, err
			}
		}
		pnSpace.history.Remove(p.PacketNumber)
	}
	return lostPackets, nil
}

func (h *sentPacketHandler) OnAlarm() error {
	// When all outstanding are acknowledged, the alarm is canceled in
	// updateLossDetectionAlarm. This doesn't reset the timer in the session though.
	// When OnAlarm is called, we therefore need to make sure that there are
	// actually packets outstanding.
	if h.hasOutstandingPackets() {
		if err := h.onVerifiedAlarm(); err != nil {
			return err
		}
	}
	h.updateLossDetectionAlarm()
	return nil
}

func (h *sentPacketHandler) onVerifiedAlarm() error {
	var err error
	if h.hasOutstandingCryptoPackets() {
		if h.logger.Debug() {
			h.logger.Debugf("Loss detection alarm fired in crypto mode. Crypto count: %d", h.cryptoCount)
		}
		h.cryptoCount++
		err = h.queueCryptoPacketsForRetransmission()
	} else if !h.lossTime.IsZero() {
		if h.logger.Debug() {
			h.logger.Debugf("Loss detection alarm fired in loss timer mode. Loss time: %s", h.lossTime)
		}

		// Early retransmit or time loss detection
		var lostPackets []*Packet
		priorInFlight := h.bytesInFlight

		lostPackets, err = h.detectLostPackets(time.Now(), protocol.Encryption1RTT, priorInFlight)
		if congestionEventHandler, ok := h.congestion.(congestion.CongestionEvent); ok && lostPackets != nil {
			lostPacketsForEvent := make([]*protocol.Packet, len(lostPackets))
			for idx, p := range lostPackets {
				lostPacketsForEvent[idx] = p.ToPacket()
			}
			congestionEventHandler.OnCongestionEvent(priorInFlight, time.Now(), nil, lostPacketsForEvent)
		}
	} else { // PTO
		if h.logger.Debug() {
			h.logger.Debugf("Loss detection alarm fired in PTO mode. PTO count: %d", h.ptoCount)
		}
		h.ptoCount++
		h.numProbesToSend += 2
	}
	return err
}

func (h *sentPacketHandler) GetAlarmTimeout() time.Time {
	return h.alarm
}

func (h *sentPacketHandler) onPacketAcked(p *Packet, rcvTime time.Time) error {
	pnSpace := h.getPacketNumberSpace(p.EncryptionLevel)
	// This happens if a packet and its retransmissions is acked in the same ACK.
	// As soon as we process the first one, this will remove all the retransmissions,
	// so we won't find the retransmitted packet number later.
	if packet := pnSpace.history.GetPacket(p.PacketNumber); packet == nil {
		return nil
	}

	// only report the acking of this packet to the congestion controller if:
	// * it is an ack-eliciting packet
	// * this packet wasn't retransmitted yet
	if p.isRetransmission {
		// that the parent doesn't exist is expected to happen every time the original packet was already acked
		if parent := pnSpace.history.GetPacket(p.retransmissionOf); parent != nil {
			if len(parent.retransmittedAs) == 1 {
				parent.retransmittedAs = nil
			} else {
				// remove this packet from the slice of retransmission
				retransmittedAs := make([]protocol.PacketNumber, 0, len(parent.retransmittedAs)-1)
				for _, pn := range parent.retransmittedAs {
					if pn != p.PacketNumber {
						retransmittedAs = append(retransmittedAs, pn)
					}
				}
				parent.retransmittedAs = retransmittedAs
			}
		}
	}
	// this also applies to packets that have been retransmitted as probe packets
	if p.includedInBytesInFlight {
		h.bytesInFlight -= p.Length
	}
	if err := h.stopRetransmissionsFor(p, pnSpace); err != nil {
		return err
	}
	return pnSpace.history.Remove(p.PacketNumber)
}

func (h *sentPacketHandler) stopRetransmissionsFor(p *Packet, pnSpace *packetNumberSpace) error {
	if err := pnSpace.history.MarkCannotBeRetransmitted(p.PacketNumber); err != nil {
		return err
	}
	for _, r := range p.retransmittedAs {
		packet := pnSpace.history.GetPacket(r)
		if packet == nil {
			return fmt.Errorf("sent packet handler BUG: marking packet as not retransmittable %d (retransmission of %d) not found in history", r, p.PacketNumber)
		}
		h.stopRetransmissionsFor(packet, pnSpace)
	}
	return nil
}

func (h *sentPacketHandler) DequeuePacketForRetransmission() *Packet {
	if len(h.retransmissionQueue) == 0 {
		return nil
	}
	packet := h.retransmissionQueue[0]
	// Shift the slice and don't retain anything that isn't needed.
	copy(h.retransmissionQueue, h.retransmissionQueue[1:])
	h.retransmissionQueue[len(h.retransmissionQueue)-1] = nil
	h.retransmissionQueue = h.retransmissionQueue[:len(h.retransmissionQueue)-1]
	return packet
}

func (h *sentPacketHandler) DequeueProbePacket() (*Packet, error) {
	pnSpace := h.getPacketNumberSpace(protocol.Encryption1RTT)
	if len(h.retransmissionQueue) == 0 {
		p := pnSpace.history.FirstOutstanding()
		if p == nil {
			return nil, errors.New("cannot dequeue a probe packet. No outstanding packets")
		}
		if err := h.queuePacketForRetransmission(p, pnSpace); err != nil {
			return nil, err
		}
	}
	return h.DequeuePacketForRetransmission(), nil
}

func (h *sentPacketHandler) PeekPacketNumber(encLevel protocol.EncryptionLevel) (protocol.PacketNumber, protocol.PacketNumberLen) {
	pnSpace := h.getPacketNumberSpace(encLevel)

	var lowestUnacked protocol.PacketNumber
	if p := pnSpace.history.FirstOutstanding(); p != nil {
		lowestUnacked = p.PacketNumber
	} else {
		lowestUnacked = pnSpace.largestAcked + 1
	}

	pn := pnSpace.pns.Peek()
	return pn, protocol.GetPacketNumberLengthForHeader(pn, lowestUnacked)
}

func (h *sentPacketHandler) PopPacketNumber(encLevel protocol.EncryptionLevel) protocol.PacketNumber {
	return h.getPacketNumberSpace(encLevel).pns.Pop()
}

func (h *sentPacketHandler) SendMode() SendMode {
	numTrackedPackets := len(h.retransmissionQueue) + h.initialPackets.history.Len() +
		h.handshakePackets.history.Len() + h.oneRTTPackets.history.Len()

	// Don't send any packets if we're keeping track of the maximum number of packets.
	// Note that since MaxOutstandingSentPackets is smaller than MaxTrackedSentPackets,
	// we will stop sending out new data when reaching MaxOutstandingSentPackets,
	// but still allow sending of retransmissions and ACKs.
	if numTrackedPackets >= protocol.MaxTrackedSentPackets {
		if h.logger.Debug() {
			h.logger.Debugf("Limited by the number of tracked packets: tracking %d packets, maximum %d", numTrackedPackets, protocol.MaxTrackedSentPackets)
		}
		return SendNone
	}
	if h.numProbesToSend > 0 {
		return SendPTO
	}
	// Only send ACKs if we're congestion limited.
	if !h.congestion.CanSend(h.bytesInFlight) {
		if h.logger.Debug() {
			h.logger.Debugf("Congestion limited: bytes in flight %d, window %d", h.bytesInFlight, h.congestion.GetCongestionWindow())
		}
		return SendAck
	}
	// Send retransmissions first, if there are any.
	if len(h.retransmissionQueue) > 0 {
		return SendRetransmission
	}
	if numTrackedPackets >= protocol.MaxOutstandingSentPackets {
		if h.logger.Debug() {
			h.logger.Debugf("Max outstanding limited: tracking %d packets, maximum: %d", numTrackedPackets, protocol.MaxOutstandingSentPackets)
		}
		return SendAck
	}
	return SendAny
}

func (h *sentPacketHandler) TimeUntilSend() time.Time {
	return h.nextSendTime
}

func (h *sentPacketHandler) ShouldSendNumPackets() int {
	if h.numProbesToSend > 0 {
		// RTO probes should not be paced, but must be sent immediately.
		return h.numProbesToSend
	}
	delay := h.congestion.TimeUntilSend(h.bytesInFlight)
	if delay == 0 || delay > protocol.MinPacingDelay {
		return 1
	}
	return int(math.Ceil(float64(protocol.MinPacingDelay) / float64(delay)))
}

func (h *sentPacketHandler) queueCryptoPacketsForRetransmission() error {
	if err := h.queueAllPacketsForRetransmission(protocol.EncryptionInitial); err != nil {
		return err
	}
	return h.queueAllPacketsForRetransmission(protocol.EncryptionHandshake)
}

func (h *sentPacketHandler) queueAllPacketsForRetransmission(encLevel protocol.EncryptionLevel) error {
	var packets []*Packet
	pnSpace := h.getPacketNumberSpace(encLevel)
	pnSpace.history.Iterate(func(p *Packet) (bool, error) {
		if p.canBeRetransmitted {
			packets = append(packets, p)
		}
		return true, nil
	})
	for _, p := range packets {
		h.logger.Debugf("Queueing packet %#x (%s) as a crypto retransmission", p.PacketNumber, encLevel)
		if err := h.queuePacketForRetransmission(p, pnSpace); err != nil {
			return err
		}
	}
	return nil
}

func (h *sentPacketHandler) queuePacketForRetransmission(p *Packet, pnSpace *packetNumberSpace) error {
	if !p.canBeRetransmitted {
		return fmt.Errorf("sent packet handler BUG: packet %d already queued for retransmission", p.PacketNumber)
	}
	if err := pnSpace.history.MarkCannotBeRetransmitted(p.PacketNumber); err != nil {
		return err
	}
	h.retransmissionQueue = append(h.retransmissionQueue, p)
	return nil
}

func (h *sentPacketHandler) computeCryptoTimeout() time.Duration {
	duration := utils.MaxDuration(2*h.rttStats.SmoothedOrInitialRTT(), protocol.TimerGranularity)
	// exponential backoff
	// There's an implicit limit to this set by the crypto timeout.
	return duration << h.cryptoCount
}

func (h *sentPacketHandler) computePTOTimeout() time.Duration {
	duration := h.rttStats.SmoothedOrInitialRTT() + utils.MaxDuration(4*h.rttStats.MeanDeviation(), protocol.TimerGranularity) + h.maxAckDelay
	return duration << h.ptoCount
}

func (h *sentPacketHandler) ResetForRetry() error {
	h.cryptoCount = 0
	h.bytesInFlight = 0
	var packets []*Packet
	h.initialPackets.history.Iterate(func(p *Packet) (bool, error) {
		if p.canBeRetransmitted {
			packets = append(packets, p)
		}
		return true, nil
	})
	for _, p := range packets {
		h.logger.Debugf("Queueing packet %#x for retransmission.", p.PacketNumber)
		h.retransmissionQueue = append(h.retransmissionQueue, p)
	}
	h.initialPackets = newPacketNumberSpace(h.initialPackets.pns.Pop())
	h.updateLossDetectionAlarm()
	return nil
}<|MERGE_RESOLUTION|>--- conflicted
+++ resolved
@@ -91,19 +91,7 @@
 	rttStats *congestion.RTTStats,
 	logger utils.Logger,
 ) SentPacketHandler {
-<<<<<<< HEAD
 	handler := &sentPacketHandler{
-=======
-	congestion := congestion.NewCubicSender(
-		congestion.DefaultClock{},
-		rttStats,
-		true, // use Reno
-		protocol.InitialCongestionWindow,
-		protocol.DefaultMaxCongestionWindow,
-	)
-
-	return &sentPacketHandler{
->>>>>>> 8afed81c
 		initialPackets:   newPacketNumberSpace(initialPacketNumber),
 		handshakePackets: newPacketNumberSpace(0),
 		oneRTTPackets:    newPacketNumberSpace(0),
@@ -111,7 +99,7 @@
 		logger:           logger,
 	}
 
-	var cc congestion.SendAlgorithm
+	var cc congestion.SendAlgorithmWithDebugInfos
 	if strings.Contains(os.Getenv("GODEBUG"), "bbr=1") {
 		log.Printf("quic-go: bbr is enabled.")
 		cc = congestion.NewBBRSender(congestion.DefaultClock{},
@@ -126,7 +114,7 @@
 		cc = congestion.NewCubicSender(
 			congestion.DefaultClock{},
 			rttStats,
-			false, /* don't use reno since chromium doesn't (why?) */
+			true, // use Reno
 			protocol.InitialCongestionWindow,
 			protocol.DefaultMaxCongestionWindow,
 		)
